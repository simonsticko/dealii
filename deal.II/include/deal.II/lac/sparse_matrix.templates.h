--- conflicted
+++ resolved
@@ -387,25 +387,14 @@
     template <typename number,
              typename InVector,
              typename OutVector>
-<<<<<<< HEAD
     void vmult_on_subrange (const size_type    begin_row,
                             const size_type    end_row,
                             const number      *values,
-                            const std::size_t *rowstart,
+                            const std::size_t  *rowstart,
                             const size_type   *colnums,
                             const InVector    &src,
                             OutVector         &dst,
                             const bool         add)
-=======
-    void vmult_on_subrange (const unsigned int  begin_row,
-                            const unsigned int  end_row,
-                            const number       *values,
-                            const std::size_t  *rowstart,
-                            const unsigned int *colnums,
-                            const InVector     &src,
-                            OutVector          &dst,
-                            const bool          add)
->>>>>>> 1823cca4
     {
       const number    *val_ptr    = &values[rowstart[begin_row]];
       const size_type *colnum_ptr = &colnums[rowstart[begin_row]];
@@ -783,21 +772,12 @@
      */
     template <typename number,
              typename InVector>
-<<<<<<< HEAD
     number matrix_norm_sqr_on_subrange (const size_type    begin_row,
                                         const size_type    end_row,
                                         const number      *values,
-                                        const std::size_t *rowstart,
+                                        const std::size_t  *rowstart,
                                         const size_type   *colnums,
                                         const InVector    &v)
-=======
-    number matrix_norm_sqr_on_subrange (const unsigned int  begin_row,
-                                        const unsigned int  end_row,
-                                        const number       *values,
-                                        const std::size_t  *rowstart,
-                                        const unsigned int *colnums,
-                                        const InVector     &v)
->>>>>>> 1823cca4
     {
       number norm_sqr=0.;
 
@@ -855,23 +835,13 @@
      */
     template <typename number,
              typename InVector>
-<<<<<<< HEAD
     number matrix_scalar_product_on_subrange (const size_type    begin_row,
                                               const size_type    end_row,
                                               const number      *values,
-                                              const std::size_t *rowstart,
+                                              const std::size_t  *rowstart,
                                               const size_type   *colnums,
                                               const InVector    &u,
                                               const InVector    &v)
-=======
-    number matrix_scalar_product_on_subrange (const unsigned int  begin_row,
-                                              const unsigned int  end_row,
-                                              const number       *values,
-                                              const std::size_t  *rowstart,
-                                              const unsigned int *colnums,
-                                              const InVector     &u,
-                                              const InVector     &v)
->>>>>>> 1823cca4
     {
       number norm_sqr=0.;
 
@@ -1249,25 +1219,14 @@
     template <typename number,
              typename InVector,
              typename OutVector>
-<<<<<<< HEAD
     number residual_sqr_on_subrange (const size_type    begin_row,
                                      const size_type    end_row,
                                      const number      *values,
-                                     const std::size_t *rowstart,
+                                     const std::size_t  *rowstart,
                                      const size_type   *colnums,
                                      const InVector    &u,
                                      const InVector    &b,
                                      OutVector         &dst)
-=======
-    number residual_sqr_on_subrange (const unsigned int  begin_row,
-                                     const unsigned int  end_row,
-                                     const number       *values,
-                                     const std::size_t  *rowstart,
-                                     const unsigned int *colnums,
-                                     const InVector     &u,
-                                     const InVector     &b,
-                                     OutVector          &dst)
->>>>>>> 1823cca4
     {
       number norm_sqr=0.;
 
@@ -1328,17 +1287,10 @@
   AssertDimension (dst.size(), n());
   AssertDimension (src.size(), n());
 
-<<<<<<< HEAD
   const size_type n = src.size();
   somenumber            *dst_ptr = dst.begin();
   const somenumber      *src_ptr = src.begin();
-  const std::size_t *rowstart_ptr = &cols->rowstart[0];
-=======
-  const unsigned int n = src.size();
-  somenumber              *dst_ptr = dst.begin();
-  const somenumber        *src_ptr = src.begin();
   const std::size_t  *rowstart_ptr = &cols->rowstart[0];
->>>>>>> 1823cca4
 
   // optimize the following loop for
   // the case that the relaxation
